--- conflicted
+++ resolved
@@ -78,7 +78,7 @@
         <dependency>
             <groupId>com.google.code.gson</groupId>
             <artifactId>gson</artifactId>
-            <version>2.5</version>
+            <version>2.8.0</version>
         </dependency>
     </dependencies>
 
@@ -133,12 +133,7 @@
     <properties>
         <project.build.sourceEncoding>UTF-8</project.build.sourceEncoding>
         <junit.version>4.12</junit.version>
-<<<<<<< HEAD
-        <jcommander.version>1.48</jcommander.version>
-        <jmc.version>5.4.0.162463</jmc.version>
-=======
         <jcommander.version>1.58</jcommander.version>
         <jmc.version>5.5.0.165303</jmc.version>
->>>>>>> a0676764
     </properties>
 </project>