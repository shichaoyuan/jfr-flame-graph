--- conflicted
+++ resolved
@@ -64,7 +64,6 @@
     @Parameter(names = { "-h", "--help" }, description = "Display Help")
     boolean help = false;
 
-<<<<<<< HEAD
     final String EVENT_TYPE = "Method Profiling Sample";
     final String EVENT_VALUE_STACK = "(stackTrace)";
 	
@@ -136,8 +135,16 @@
         }
 	}
 
-	private void readJFR() {
-        FlightRecording flightRecording = FlightRecordingLoader.loadFile(jfrdump);
+	private void readJFR() throws IOException {
+     FlightRecording recording = null;
+
+             try {
+             recording = FlightRecordingLoader.loadFile(jfrdump);
+         }
+     catch( Exception e ) {
+             recording = FlightRecordingLoader.loadFile(decompressFile( jfrdump ));
+         }
+
         if(exportJson) {
         	if(exportTimestamp) {
         		liveRecording = new LiveRecording();
@@ -147,26 +154,8 @@
         } else {
         	stackTraceMap = new LinkedHashMap<String, Integer>();
         }
-        IView view = flightRecording.createView();
-=======
-
-    public JFRToFlameGraphWriter() {
-    }
-
-    public void write() throws IOException {
-        FlightRecording recording = null;
-
-        try {
-            recording = FlightRecordingLoader.loadFile(jfrdump);
-        }
-        catch( Exception e ) {
-            recording = FlightRecordingLoader.loadFile(decompressFile( jfrdump ));
-        }
-
-        final String EVENT_TYPE = "Method Profiling Sample";
-        Map<String, Integer> stackTraceMap = new LinkedHashMap<String, Integer>();
         IView view = recording.createView();
->>>>>>> a0676764
+
         for (IEvent event : view) {
             // Filter for Method Profiling Sample Events
             if (EVENT_TYPE.equals(event.getEventType().getName())) {
@@ -251,7 +240,7 @@
 		}
     }
 
-<<<<<<< HEAD
+
 	private void writeJson(BufferedWriter bufferedWriter) {
 		Gson gson = new GsonBuilder().create();
     	if(exportTimestamp) {
@@ -260,7 +249,7 @@
     		gson.toJson(this.profile, bufferedWriter);
     	}
 	}
-=======
+
     private File decompressFile( final File compressedFile ) throws IOException
     {
         byte[] buffer = new byte[1024];
@@ -294,6 +283,5 @@
         return decompressedFile;
     }
 
->>>>>>> a0676764
 
 }